--- conflicted
+++ resolved
@@ -17,11 +17,7 @@
 
 /// A trait for tools that can be used in an agent.
 #[async_trait]
-<<<<<<< HEAD
-pub trait Tool:  Send + Sync {
-=======
 pub trait Tool: Send + Sync {
->>>>>>> b3a791aa
     type Params: Parameters;
     /// The name of the tool.
     fn name(&self) -> &'static str;

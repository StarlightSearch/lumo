use anyhow::Result;
use async_trait::async_trait;
use futures::future::join_all;
use serde_json::json;
use std::collections::HashMap;

use crate::{
    agent::Agent,
    errors::AgentError,
    models::{
        model_traits::Model,
        openai::{FunctionCall, ToolCall},
        types::Message,
    },
    prompts::TOOL_CALLING_SYSTEM_PROMPT,
    tools::{AsyncTool, ToolFunctionInfo, ToolGroup, ToolInfo, ToolType},
};
use tracing::{instrument, Span};

use super::{agent_step::Step, multistep_agent::MultiStepAgent, AgentStep};

#[cfg(feature = "stream")]
use super::agent_trait::AgentStream;

pub struct FunctionCallingAgent<M>
where
    M: Model + Send + Sync + 'static,
{
    base_agent: MultiStepAgent<M>,
}

impl<M: Model + Send + Sync + 'static> FunctionCallingAgent<M> {
    #[allow(clippy::too_many_arguments)]
    pub fn new(
        name: Option<&str>,
        model: M,
        tools: Vec<Box<dyn AsyncTool>>,
        system_prompt: Option<&str>,
        managed_agents: Vec<Box<dyn Agent>>,
        description: Option<&str>,
        max_steps: Option<usize>,
        planning_interval: Option<usize>,
        history: Option<Vec<Message>>,
        logging_level: Option<log::LevelFilter>,
    ) -> Result<Self> {
        let system_prompt = system_prompt.unwrap_or(TOOL_CALLING_SYSTEM_PROMPT);
        let base_agent = MultiStepAgent::new(
            name,
            model,
            tools,
            Some(system_prompt),
            managed_agents,
            description,
            max_steps,
            planning_interval,
            history,
            logging_level,
        )?;
        Ok(Self { base_agent })
    }
}

pub struct FunctionCallingAgentBuilder<'a, M>
where
    M: Model + std::fmt::Debug + Send + Sync + 'static,
{
    name: Option<&'a str>,
    model: M,
    tools: Vec<Box<dyn AsyncTool>>,
    system_prompt: Option<&'a str>,
    managed_agents: Vec<Box<dyn Agent>>,
    description: Option<&'a str>,
    max_steps: Option<usize>,
    planning_interval: Option<usize>,
    history: Option<Vec<Message>>,
    logging_level: Option<log::LevelFilter>,
}

impl<'a, M: Model + std::fmt::Debug + Send + Sync + 'static> FunctionCallingAgentBuilder<'a, M> {
    pub fn new(model: M) -> Self {
        Self {
            name: None,
            model,
            tools: vec![],
            system_prompt: None,
            managed_agents: vec![],
            description: None,
            max_steps: None,
            planning_interval: None,
            history: None,
            logging_level: None,
        }
    }
    pub fn with_name(mut self, name: Option<&'a str>) -> Self {
        self.name = name;
        self
    }
    pub fn with_tools(mut self, tools: Vec<Box<dyn AsyncTool>>) -> Self {
        self.tools = tools;
        self
    }
    pub fn with_system_prompt(mut self, system_prompt: Option<&'a str>) -> Self {
        self.system_prompt = system_prompt;
        self
    }
    pub fn with_managed_agents(mut self, managed_agents: Vec<Box<dyn Agent>>) -> Self {
        self.managed_agents = managed_agents;
        self
    }
    pub fn with_description(mut self, description: Option<&'a str>) -> Self {
        self.description = description;
        self
    }
    pub fn with_max_steps(mut self, max_steps: Option<usize>) -> Self {
        self.max_steps = max_steps;
        self
    }
    pub fn with_planning_interval(mut self, planning_interval: Option<usize>) -> Self {
        self.planning_interval = planning_interval;
        self
    }
    pub fn with_history(mut self, history: Option<Vec<Message>>) -> Self {
        self.history = history;
        self
    }
    pub fn with_logging_level(mut self, logging_level: Option<log::LevelFilter>) -> Self {
        self.logging_level = logging_level;
        self
    }
    pub fn build(self) -> Result<FunctionCallingAgent<M>> {
        FunctionCallingAgent::new(
            self.name,
            self.model,
            self.tools,
            self.system_prompt,
            self.managed_agents,
            self.description,
            self.max_steps,
            self.planning_interval,
            self.history,
            self.logging_level,
        )
    }
}

#[async_trait]
impl<M: Model + std::fmt::Debug + Send + Sync + 'static> Agent for FunctionCallingAgent<M> {
    fn name(&self) -> &'static str {
        self.base_agent.name()
    }
    fn description(&self) -> &'static str {
        self.base_agent.description()
    }
    fn set_task(&mut self, task: &str) {
        self.base_agent.set_task(task);
    }
    fn get_task(&self) -> &str {
        self.base_agent.get_task()
    }
    fn get_system_prompt(&self) -> &str {
        self.base_agent.get_system_prompt()
    }
    fn get_planning_interval(&self) -> Option<usize> {
        self.base_agent.get_planning_interval()
    }
    fn get_max_steps(&self) -> usize {
        self.base_agent.get_max_steps()
    }
    fn get_step_number(&self) -> usize {
        self.base_agent.get_step_number()
    }
    fn set_step_number(&mut self, step_number: usize) {
        self.base_agent.set_step_number(step_number)
    }
    fn reset_step_number(&mut self) {
        self.base_agent.reset_step_number();
    }
    fn increment_step_number(&mut self) {
        self.base_agent.increment_step_number();
    }
    fn get_logs_mut(&mut self) -> &mut Vec<Step> {
        self.base_agent.get_logs_mut()
    }
    fn model(&self) -> &dyn Model {
        self.base_agent.model()
    }
    fn set_planning_interval(&mut self, planning_interval: Option<usize>) {
        self.base_agent.set_planning_interval(planning_interval);
    }
    async fn planning_step(
        &mut self,
        task: &str,
        is_first_step: bool,
        step: usize,
    ) -> Result<Option<Step>> {
        self.base_agent
            .planning_step(task, is_first_step, step)
            .await
    }

    /// Perform one step in the ReAct framework: the agent thinks, acts, and observes the result.
    ///
    /// Returns None if the step is not final.
    #[instrument(skip(self, log_entry), fields(step = ?self.get_step_number()))]
    async fn step(&mut self, log_entry: &mut Step) -> Result<Option<AgentStep>, AgentError> {
        match log_entry {
            Step::ActionStep(step_log) => {
                let span = Span::current();
                span.record("step_type", "action");

                let agent_memory = self.base_agent.write_inner_memory_from_logs(None)?;
                self.base_agent.input_messages = Some(agent_memory.clone());
                step_log.agent_memory = Some(agent_memory.clone());

                let mut tools = self
                    .base_agent
                    .tools
                    .iter()
                    .map(|tool| tool.tool_info())
                    .collect::<Vec<_>>();
                let managed_agents = self
                    .base_agent
                    .managed_agents
                    .iter()
                    .map(|agent| ToolInfo {
                        tool_type: ToolType::Function,
                        function: ToolFunctionInfo {
                            name: agent.name(),
                            description: agent.description(),
                            parameters: json!({
                                "type": "object",
                                "properties": {
                                    "task": {
                                        "type": "string",
                                        "description": "The task to perform"
                                    }
                                }
                            }),
                        },
                    })
                    .collect::<Vec<_>>();

                tools.extend(managed_agents);

                tracing::debug!("Starting model inference with {} tools", tools.len());
                let model_message = self
                    .base_agent
                    .model
                    .run(
                        self.base_agent.input_messages.as_ref().unwrap().clone(),
                        self.base_agent.history.clone(),
                        tools,
                        None,
                        Some(HashMap::from([(
                            "stop".to_string(),
                            vec!["Observation:".to_string()],
                        )])),
                    )
                    .await?;

                step_log.llm_output = Some(model_message.get_response().unwrap_or_default());
                let mut observations = Vec::new();
                let mut tools = model_message.get_tools_used()?;
                step_log.tool_call = Some(tools.clone());

                tracing::info!(
                    step = self.get_step_number(),
                    tool_calls = serde_json::to_string_pretty(&tools).unwrap_or_default(),
                    "Agent selected tools"
                );

                if let Ok(response) = model_message.get_response() {
                    if !response.trim().is_empty() {
                        if let Ok(action) = parse_response(&response) {
                            tools = vec![ToolCall {
                                id: Some(format!("call_{}", nanoid::nanoid!())),
                                call_type: Some("function".to_string()),
                                function: FunctionCall {
                                    name: action["name"].as_str().unwrap_or_default().to_string(),
                                    arguments: action["arguments"].clone(),
                                },
                            }];
                            step_log.tool_call = Some(tools.clone());
                        }
                    }
                    if tools.is_empty() {
                        self.base_agent.write_inner_memory_from_logs(None)?;
                        step_log.final_answer = Some(response.clone());
                        step_log.observations = Some(vec![response.clone()]);
                        return Ok(Some(step_log.clone()));
                    }
                }
                if tools.is_empty() {
                    step_log.tool_call = None;
                    observations = vec!["No tool call was made. If this is the final answer, use the final_answer tool to return your answer.".to_string()];
                } else {
                    let tools_ref = &self.base_agent.tools;
                    let mut futures = vec![];
                    let managed_agent_names = self
                        .base_agent
                        .managed_agents
                        .iter()
                        .map(|agent| agent.name())
                        .collect::<Vec<_>>();

                    let managed_agent = self
                        .base_agent
                        .managed_agents
                        .iter_mut()
                        .find(|agent| tools[0].function.name == agent.name());

                    if let Some(managed_agent) = managed_agent {
                        tracing::info!("Running managed agent: {}", managed_agent.name());
                        let mut tasks = Vec::new();
                        for tool in &tools {
                            let task = tool.function.arguments.get("task");
                            if let Some(task) = task {
                                if let Some(task_str) = task.as_str() {
                                    tasks.push(task_str.to_string());
                                } else {
<<<<<<< HEAD
                                    step_log.observations = Some(vec!["Task should be a string.".to_string()]);
=======
                                    step_log.observations =
                                        Some(vec!["Task should be a string.".to_string()]);
>>>>>>> c4584299
                                    tracing::error!("Task should be a string.");
                                }
                            } else {
                                step_log.observations = Some(vec!["No task provided to managed agent. Provide the task as an argument to the tool call.".to_string()]);
                                tracing::error!("No task provided to managed agent");
                            }
                        }
                        for task in tasks {
                            let agent_call = managed_agent.run(&task, true);
                            let result = agent_call.await?;
                            observations.push(result);
                        }
                    } else {
                        for tool in &tools {
                            let function_name = tool.function.name.clone();
                            match function_name.as_str() {
                                "final_answer" => {
                                    let answer = tools_ref.call(&tool.function).await?;
                                    step_log.final_answer = Some(answer.clone());
                                    step_log.observations = Some(vec![answer.clone()]);
                                    tracing::info!(answer = %answer, "Final answer received");
                                    return Ok(Some(step_log.clone()));
                                }

                                _ => {
                                    tracing::info!(
                                        tool = %function_name,
                                        args = ?tool.function.arguments,
                                        "Executing tool call:"
                                    );
                                    if !managed_agent_names.contains(&function_name.as_str()) {
                                        let tool_call = tools_ref.call(&tool.function);
                                        futures.push(tool_call);
                                    }
                                }
                            }
                        }
                    }
                    let results = join_all(futures).await;
                    for result in results {
                        if let Ok(result) = result {
                            observations.push(result);
                        } else if let Err(e) = result {
                            tracing::error!("Error executing tool call: {}", e);
                            observations.push(e.to_string());
                        }
                    }
                }
                step_log.observations = Some(observations);

                if step_log
                    .observations
                    .clone()
                    .unwrap_or_default()
                    .join("\n")
                    .trim()
                    .len()
                    > 30000
                {
                    tracing::info!(
                        "Observation: {} \n ....This content has been truncated due to the 30000 character limit.....",
                        step_log.observations.clone().unwrap_or_default().join("\n").trim().chars().take(30000).collect::<String>()
                    );
                } else {
                    tracing::info!(
                        "Observation: {}",
                        step_log.observations.clone().unwrap_or_default().join("\n")
                    );
                }
                Ok(Some(step_log.clone()))
            }
            _ => {
                todo!()
            }
        }
    }
}

fn extract_action_json(text: &str) -> Option<String> {
    // First try to extract from Action: format
    if let Some(action_part) = text.split("Action:").nth(1) {
        let start = action_part.find('{');
        let end = action_part.rfind('}');
        if let (Some(start_idx), Some(end_idx)) = (start, end) {
            let json_str = action_part[start_idx..=end_idx].to_string();
            // Clean and escape the string
            return Some(json_str.replace('\n', "\\n").replace('\r', "\\r"));
        }
    }

    // If no Action: format found, try extracting from tool_call tags
    if let Some(tool_call_part) = text.split("<tool_call>").nth(1) {
        if let Some(content) = tool_call_part.split("</tool_call>").next() {
            let trimmed = content.trim();
            if trimmed.starts_with('{') && trimmed.ends_with('}') {
                // Clean and escape the string
                return Some(trimmed.replace('\n', "\\n").replace('\r', "\\r"));
            }
        }
    }

    None
}
// Example usage in your parse_response function:
pub fn parse_response(response: &str) -> Result<serde_json::Value, AgentError> {
    if let Some(json_str) = extract_action_json(response) {
        serde_json::from_str(&json_str).map_err(|e| AgentError::Parsing(e.to_string()))
    } else {
        Err(AgentError::Parsing(
            "No valid action JSON found".to_string(),
        ))
    }
}

#[cfg(feature = "stream")]
impl<M: Model + std::fmt::Debug + Send + Sync + 'static> AgentStream for FunctionCallingAgent<M> {}

#[cfg(test)]
mod tests {
    use super::*;

    #[test]
    fn test_extract_action_json() {
        let response = r#"<tool_call>
{"name": "final_answer", "arguments": {"answer": "This is the final answer"}}
</tool_call>"#;
        let json_str = extract_action_json(response);
        assert_eq!(json_str, Some("{\"name\": \"final_answer\", \"arguments\": {\"answer\": \"This is the final answer\"}}".to_string()));
    }

    #[test]
    fn test_parse_response() {
        let response = r#"<tool_call>
{"name": "final_answer", "arguments": {"answer": "The current stock prices for Nvidia (NVDA) and Apple (AAPL) are as follows:

- NVIDIA Corporation (NVDA): The last close price is $115.74 with a 52-week range of $75.61 - $153.13, and the market capitalization is $2.811T.
- Apple Inc (AAPL): The stock quote is $227.56."}}
</tool_call>"#;
        let json_str = parse_response(response).unwrap();
        println!(
            "json_str: {}",
            serde_json::to_string_pretty(&json_str).unwrap()
        );
        // assert_eq!(json_str, serde_json::json!({"name": "final_answer", "arguments": {"answer": "This is the final answer"}}));
    }
}<|MERGE_RESOLUTION|>--- conflicted
+++ resolved
@@ -318,12 +318,8 @@
                                 if let Some(task_str) = task.as_str() {
                                     tasks.push(task_str.to_string());
                                 } else {
-<<<<<<< HEAD
-                                    step_log.observations = Some(vec!["Task should be a string.".to_string()]);
-=======
                                     step_log.observations =
                                         Some(vec!["Task should be a string.".to_string()]);
->>>>>>> c4584299
                                     tracing::error!("Task should be a string.");
                                 }
                             } else {

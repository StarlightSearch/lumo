[package]
name = "lumo-server"
version.workspace = true
edition.workspace = true
description = "Server to run lumo agent"
license.workspace = true
authors.workspace = true
repository.workspace = true


[dependencies]
actix-web = "4"
lumo = {workspace = true, features = ["all"]}
tokio.workspace = true
reqwest.workspace = true
serde.workspace = true
anyhow.workspace = true
log.workspace = true
actix-cors = "0.7.0"
<<<<<<< HEAD


[[bin]]
name = "lumo-server"
path = "src/main.rs"
=======
mcp-core.workspace = true
mcp-client.workspace = true
serde_yaml.workspace = true
directories.workspace = true
tower.workspace = true
>>>>>>> 5b0afa31
<|MERGE_RESOLUTION|>--- conflicted
+++ resolved
@@ -17,16 +17,13 @@
 anyhow.workspace = true
 log.workspace = true
 actix-cors = "0.7.0"
-<<<<<<< HEAD
-
-
-[[bin]]
-name = "lumo-server"
-path = "src/main.rs"
-=======
 mcp-core.workspace = true
 mcp-client.workspace = true
 serde_yaml.workspace = true
 directories.workspace = true
 tower.workspace = true
->>>>>>> 5b0afa31
+
+
+[[bin]]
+name = "lumo-server"
+path = "src/main.rs"
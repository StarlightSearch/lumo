use anyhow::Result;
use async_trait::async_trait;
use clap::{Parser, ValueEnum};
use futures::StreamExt;
use lumo::agent::{
    AgentStream, CodeAgent, CodeAgentBuilder, FunctionCallingAgent, FunctionCallingAgentBuilder,
    McpAgentBuilder, StreamResult,
};
use lumo::agent::{McpAgent, Step};
use lumo::errors::AgentError;
use lumo::models::gemini::{GeminiServerModel, GeminiServerModelBuilder};
use lumo::models::model_traits::{Model, ModelResponse};
use lumo::models::ollama::{OllamaModel, OllamaModelBuilder};
use lumo::models::openai::{OpenAIServerModel, OpenAIServerModelBuilder};
use lumo::models::types::Message;
use lumo::tools::{
    AsyncTool, DuckDuckGoSearchTool, GoogleSearchTool, LanceRAGTool, PythonInterpreterTool, ToolInfo, VisitWebsiteTool
};
use mcp_client::{
    ClientCapabilities, ClientInfo, McpClient, McpClientTrait, McpService, StdioTransport,
    Transport,
};
use mcp_core::protocol::JsonRpcMessage;
use std::collections::HashMap;
use std::fs::File;
use std::io;
use std::time::Duration;
use tower::Service;
use tracing::Level;
use tracing_subscriber::{fmt, EnvFilter};
mod config;
use config::Servers;
mod cli_utils;
use cli_utils::{CliPrinter, ToolCallsFormatter};
mod splash;
use splash::SplashScreen;
use embed_anything::embeddings::embed::EmbedderBuilder;
use std::sync::Arc;

#[derive(Debug, Clone, ValueEnum)]
enum AgentType {
    FunctionCalling,
    Code,
    Mcp,
}

#[derive(Debug, Clone, ValueEnum)]
enum ToolType {
    DuckDuckGo,
    VisitWebsite,
    GoogleSearchTool,
    PythonInterpreter,
    LanceRAG,
}

#[derive(Debug, Clone, ValueEnum)]
enum ModelType {
    OpenAI,
    Ollama,
    Gemini,
}

#[derive(Debug)]
enum ModelWrapper {
    OpenAI(OpenAIServerModel),
    Ollama(OllamaModel),
    Gemini(GeminiServerModel),
}

enum AgentWrapper<
    M: Model + Send + Sync + std::fmt::Debug + 'static,
    S: Service<JsonRpcMessage, Response = JsonRpcMessage> + Clone + Send + Sync + 'static,
> where
    S::Future: Send,
    S::Error: Into<mcp_client::Error>,
{
    FunctionCalling(FunctionCallingAgent<M>),
    Code(CodeAgent<M>),
    Mcp(McpAgent<M, S>),
}

impl<
        M: Model + Send + Sync + std::fmt::Debug + 'static,
        S: Service<JsonRpcMessage, Response = JsonRpcMessage> + Clone + Send + Sync + 'static,
    > AgentWrapper<M, S>
where
    S::Future: Send,
    S::Error: Into<mcp_client::Error>,
{
    fn stream_run<'a>(&'a mut self, task: &'a str, reset: bool) -> StreamResult<'a, Step> {
        match self {
            AgentWrapper::FunctionCalling(agent) => agent.stream_run(task, reset),
            AgentWrapper::Code(agent) => agent.stream_run(task, reset),
            AgentWrapper::Mcp(agent) => agent.stream_run(task, reset),
        }
    }
}

#[async_trait]
impl Model for ModelWrapper {
    async fn run(
        &self,
        messages: Vec<Message>,
        history: Option<Vec<Message>>,
        tools: Vec<ToolInfo>,
        max_tokens: Option<usize>,
        args: Option<HashMap<String, Vec<String>>>,
    ) -> Result<Box<dyn ModelResponse>, AgentError> {
        match self {
            ModelWrapper::OpenAI(m) => {
                Ok(m.run(messages, history, tools, max_tokens, args).await?)
            }
            ModelWrapper::Ollama(m) => {
                Ok(m.run(messages, history, tools, max_tokens, args).await?)
            }
            ModelWrapper::Gemini(m) => {
                Ok(m.run(messages, history, tools, max_tokens, args).await?)
            }
        }
    }
}

#[derive(Parser, Debug)]
#[command(author, version, about, long_about = None)]
struct Args {
    /// The type of agent to use
    #[arg(short = 'a', long, value_enum, default_value = "function-calling")]
    agent_type: AgentType,

    /// List of tools to use
    #[arg(short = 'l', long = "tools", value_enum, num_args = 1.., value_delimiter = ',', default_values_t = [ToolType::LanceRAG])]
    tools: Vec<ToolType>,

    /// The type of model to use
    #[arg(short = 'm', long, value_enum, default_value = "gemini")]
    model_type: ModelType,

    /// OpenAI API key (only required for OpenAI model)
    #[arg(short = 'k', long)]
    api_key: Option<String>,

    /// Model ID (e.g., "gpt-4" for OpenAI or "qwen2.5" for Ollama)
    #[arg(long, default_value = "gemini-2.0-flash")]
    model_id: String,

    /// Base URL for the API
    #[arg(short, long)]
    base_url: Option<String>,

    /// Maximum number of steps to take
    #[arg(long, default_value = "10")]
    max_steps: Option<usize>,

    /// Planning interval
    #[arg(short = 'p', long)]
    planning_interval: Option<usize>,

    /// Logging level
    #[arg(short = 'v', long)]
    logging_level: Option<log::LevelFilter>,
}

async fn create_tool(tool_type: &ToolType) -> Box<dyn AsyncTool> {
    match tool_type {
        ToolType::DuckDuckGo => Box::new(DuckDuckGoSearchTool::new()),
        ToolType::VisitWebsite => Box::new(VisitWebsiteTool::new()),
        ToolType::GoogleSearchTool => Box::new(GoogleSearchTool::new(None)),
        ToolType::PythonInterpreter => Box::new(PythonInterpreterTool::new()),
        ToolType::LanceRAG => {
            let dense_model = Arc::new(
                EmbedderBuilder::new()
                    .model_architecture("jina")
                    .model_id(Some("jinaai/jina-embeddings-v2-small-en"))
                    .path_in_repo(Some("model.onnx"))
                    .from_pretrained_onnx()
                    .unwrap(),
            );
            Box::new(LanceRAGTool::new(
                "C:\\Users\\arbal\\AppData\\Roaming\\com.starlight.starlight",
                "test",

                Box::new(move |text: String| Box::pin({
                    let model = Arc::clone(&dense_model);
                    async move {
                        model.embed_query(&[text.as_str()], None)
                            .await
                            .unwrap()
                            .first()
                            .unwrap()
                            .embedding
                            .to_dense().unwrap()
                    }
                })),
                10
            ).await.unwrap())
        }
    }
}

#[tokio::main]
async fn main() -> Result<()> {
    // Initialize tracing subscriber with custom formatting

    let subscriber = fmt::Subscriber::builder()
        .with_env_filter(
            EnvFilter::from_default_env()
                .add_directive(Level::INFO.into())
                .add_directive("lumo=debug".parse().unwrap()),
        )
        .with_writer(io::stdout)
        .event_format(ToolCallsFormatter)
        .finish();

    tracing::subscriber::set_global_default(subscriber).expect("Failed to set subscriber");

    // Display splash screen
    let config_path = Servers::config_path()?;
    let servers = Servers::load()?;

    let args = Args::parse();
    SplashScreen::display(
        &config_path,
        &servers.servers.keys().cloned().collect::<Vec<_>>(),
        &args.model_id,
    );

<<<<<<< HEAD
    let args = Args::parse();

    let tools: Vec<Box<dyn AsyncTool>> = futures::future::join_all(
        args.tools.iter().map(create_tool)
    ).await.into_iter().collect();
=======
    let tools: Vec<Box<dyn AsyncTool>> = args.tools.iter().map(create_tool).collect();
>>>>>>> b3a791aa

    // Create model based on type
    let model = match args.model_type {
        ModelType::OpenAI => ModelWrapper::OpenAI(
            OpenAIServerModelBuilder::new(&args.model_id)
                .with_base_url(args.base_url.as_deref())
                .with_api_key(args.api_key.as_deref())
                .build()?,
        ),
<<<<<<< HEAD
        ModelType::Gemini => ModelWrapper::Gemini(
            GeminiServerModelBuilder::new(&args.model_id)
                // .with_base_url(Some(
                //     args.base_url.as_deref().unwrap_or(
                //         "https://generativelanguage.googleapis.com/v1beta/openai/chat/completions"
                //     ),
                // ))
=======
        ModelType::Gemini => ModelWrapper::OpenAI(
            OpenAIServerModelBuilder::new(&args.model_id)
                .with_base_url(Some(args.base_url.as_deref().unwrap_or(
                    "https://generativelanguage.googleapis.com/v1beta/openai/chat/completions",
                )))
>>>>>>> b3a791aa
                .with_api_key(Some(
                    args.api_key.as_deref().unwrap_or(
                        &std::env::var("GEMINI_API_KEY")
                            .unwrap_or_else(|_| "Gemini API key not found".to_string()),
                    ),
                ))
                .build()?,
        ),
        ModelType::Ollama => ModelWrapper::Ollama(
            OllamaModelBuilder::new()
                .model_id(&args.model_id)
                .ctx_length(20000)
                .temperature(Some(0.1))
                .url(
                    args.base_url
                        .unwrap_or("http://localhost:11434".to_string()),
                )
                .with_native_tools(true)
                .build(),
        ),
    };

    let mut agent = match args.agent_type {
        AgentType::FunctionCalling => AgentWrapper::FunctionCalling(
            FunctionCallingAgentBuilder::new(model)
                .with_tools(tools)
                .with_system_prompt(servers.system_prompt.as_deref())
                .with_max_steps(args.max_steps)
                .with_planning_interval(args.planning_interval)
                .with_logging_level(args.logging_level)
                .build()?,
        ),
        AgentType::Code => AgentWrapper::Code(
            CodeAgentBuilder::new(model)
                .with_tools(tools)
                .with_system_prompt(servers.system_prompt.as_deref())
                .with_max_steps(args.max_steps)
                .with_planning_interval(args.planning_interval)
                .with_logging_level(args.logging_level)
                .build()?,
        ),
        AgentType::Mcp => {
            // Initialize all configured servers
            let mut clients = Vec::new();
            let servers = Servers::load()?;
            // Iterate through all server configurations
            for (server_name, server_config) in servers.servers.iter() {
                // Create transport for this server
                let transport = StdioTransport::new(
                    &server_config.command,
                    server_config.args.clone(),
                    server_config.env.clone().unwrap_or_default(),
                );

                // Start the transport
                let transport_handle = transport.start().await?;
                let service = McpService::with_timeout(transport_handle, Duration::from_secs(10));
                let mut client = McpClient::new(service);

                // Initialize the client with a unique name
                let _ = client
                    .initialize(
                        ClientInfo {
                            name: format!("{}-client", server_name),
                            version: "1.0.0".into(),
                        },
                        ClientCapabilities::default(),
                    )
                    .await?;

                clients.push(client);
            }

            // Create MCP agent with all initialized clients
            AgentWrapper::Mcp(
                McpAgentBuilder::new(model)
                    .with_system_prompt(servers.system_prompt.as_deref())
                    .with_max_steps(args.max_steps)
                    .with_planning_interval(args.planning_interval)
                    .with_mcp_clients(clients)
                    .build()
                    .await?,
            )
        }
    };

    let mut file: File = File::create("logs.txt")?;

    loop {
        let mut cli_printer = CliPrinter::new()?;
        let task = cli_printer.prompt_user()?;

        if task.is_empty() {
            CliPrinter::handle_empty_input();
            continue;
        }
        if task == "exit" {
            CliPrinter::print_goodbye();
            break;
        }

        let mut result = agent.stream_run(&task, false)?;
        while let Some(step) = result.next().await {
            if let Ok(step) = step {
                serde_json::to_writer_pretty(&mut file, &step)?;
                CliPrinter::print_step(&step)?;
            } else {
                println!("Error: {:?}", step);
            }
        }
    }

    Ok(())
}<|MERGE_RESOLUTION|>--- conflicted
+++ resolved
@@ -8,7 +8,6 @@
 };
 use lumo::agent::{McpAgent, Step};
 use lumo::errors::AgentError;
-use lumo::models::gemini::{GeminiServerModel, GeminiServerModelBuilder};
 use lumo::models::model_traits::{Model, ModelResponse};
 use lumo::models::ollama::{OllamaModel, OllamaModelBuilder};
 use lumo::models::openai::{OpenAIServerModel, OpenAIServerModelBuilder};
@@ -64,7 +63,7 @@
 enum ModelWrapper {
     OpenAI(OpenAIServerModel),
     Ollama(OllamaModel),
-    Gemini(GeminiServerModel),
+    Gemini(OpenAIServerModel),
 }
 
 enum AgentWrapper<
@@ -224,15 +223,9 @@
         &args.model_id,
     );
 
-<<<<<<< HEAD
-    let args = Args::parse();
-
     let tools: Vec<Box<dyn AsyncTool>> = futures::future::join_all(
         args.tools.iter().map(create_tool)
     ).await.into_iter().collect();
-=======
-    let tools: Vec<Box<dyn AsyncTool>> = args.tools.iter().map(create_tool).collect();
->>>>>>> b3a791aa
 
     // Create model based on type
     let model = match args.model_type {
@@ -242,21 +235,11 @@
                 .with_api_key(args.api_key.as_deref())
                 .build()?,
         ),
-<<<<<<< HEAD
         ModelType::Gemini => ModelWrapper::Gemini(
-            GeminiServerModelBuilder::new(&args.model_id)
-                // .with_base_url(Some(
-                //     args.base_url.as_deref().unwrap_or(
-                //         "https://generativelanguage.googleapis.com/v1beta/openai/chat/completions"
-                //     ),
-                // ))
-=======
-        ModelType::Gemini => ModelWrapper::OpenAI(
             OpenAIServerModelBuilder::new(&args.model_id)
                 .with_base_url(Some(args.base_url.as_deref().unwrap_or(
                     "https://generativelanguage.googleapis.com/v1beta/openai/chat/completions",
                 )))
->>>>>>> b3a791aa
                 .with_api_key(Some(
                     args.api_key.as_deref().unwrap_or(
                         &std::env::var("GEMINI_API_KEY")

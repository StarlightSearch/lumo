[workspace.package]
version = "0.1.5"
edition = "2021"
description = "A rust port of the the HuggingFace smolagents library. Build LLM agents with tools and code execution."
license = "Apache-2.0"
authors = ["Akshay Ballal <arballal@gmail.com>"]
repository = "https://github.com/akshayballal95/smolagents-rs"

[workspace]
resolver = "2"
members = ["lumo", "lumo-cli", "lumo-examples", "lumo-server"]
default-members = ["lumo-cli", "lumo-examples"]

[workspace.dependencies]
htmd = "0.1.6"
reqwest = {version = "0.12.12", features = ['json']}
anyhow = "1.0.96"
serde = {version = "1.0.217", features = ["derive"]}
serde_json = "1.0.139"
log = "0.4.26"
colored = "3.0.0"
scraper = "0.23.1"
terminal_size = "0.4.1"
schemars = "0.8.22"
chrono = "0.4.40"
rustpython-parser = { version = "0.4.0" }
pyo3 = { version = "0.23.5", features = ["auto-initialize"]}
regex = "1.11.0"
async-trait = "0.1.77"
futures = "0.3"
clap = { version = "4.5.1", features = ["derive"] }
textwrap = "0.16.0"
bat = "0.25.0"
nanoid = "0.4.0"
async-stream = "0.3.6"
rustyline = "15.0.0"
serde_yaml = "0.9.33"
directories = "6.0.0"
tracing = "0.1.41"
tracing-subscriber = "0.3.19"
console = "0.15"
lumo = {path = "lumo"}
<<<<<<< HEAD
rmcp = { version="0.8.1", features = [
    "client",
    "transport-sse-client-reqwest",
    "reqwest",
    "transport-streamable-http-client-reqwest",
    "transport-child-process",
    "tower",
    "auth"
]}
=======
reqwest-eventsource = "0.6.0"
>>>>>>> 6414baf3

opentelemetry = { version = "0.29.1", features = ["trace"]}
opentelemetry_sdk = { version = "0.29.0", features = ["rt-tokio"] }
opentelemetry-http = { version = "0.29.0" }
opentelemetry-semantic-conventions = { version = "0.29.0" }
opentelemetry-otlp = { version = "0.29.0", features = ["trace", "metrics"] }
tracing-opentelemetry = "0.30.0"
base64 = "0.22.1"

# mcp
mcp-client = {git = "https://github.com/block/goose.git"}
mcp-core = {git = "https://github.com/block/goose.git"}
tower = { version = "0.4", features = ["timeout", "util"] }
tokio = {version = "1.43.0", features = ["rt-multi-thread", "macros"]}
<|MERGE_RESOLUTION|>--- conflicted
+++ resolved
@@ -40,7 +40,6 @@
 tracing-subscriber = "0.3.19"
 console = "0.15"
 lumo = {path = "lumo"}
-<<<<<<< HEAD
 rmcp = { version="0.8.1", features = [
     "client",
     "transport-sse-client-reqwest",
@@ -50,9 +49,7 @@
     "tower",
     "auth"
 ]}
-=======
 reqwest-eventsource = "0.6.0"
->>>>>>> 6414baf3
 
 opentelemetry = { version = "0.29.1", features = ["trace"]}
 opentelemetry_sdk = { version = "0.29.0", features = ["rt-tokio"] }
